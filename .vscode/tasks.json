{
    // See https://go.microsoft.com/fwlink/?LinkId=733558
    // for the documentation about the tasks.json format
    "version": "2.0.0",
    "tasks": [
        {
            "label": "make clean",
            "type": "shell",
            "command": "bash make_linux.sh clean",
            "problemMatcher": [
                "$gcc"
            ],
            "group": {
                "kind": "build",
            }
        },
        {
            "label": "make all",
            "type": "shell",
            "command": "bash make_linux.sh",
            "problemMatcher": [
                "$gcc"
            ],
            "group": {
                "kind": "build",
                "isDefault": true
            }
        },
        {
            "label": "make build-test",
            "type": "shell",
            "command": "make build-test",
            "problemMatcher": [
                "$gcc"
            ],
            "group": {
                "kind": "build",
            }
        },
        {
<<<<<<< HEAD
            "label": "make build-test with -g",
            "type": "shell",
            "command": "make BUILDTYPE=Debug build-test",
=======
            "label": "debug make build-sample",
            "type": "shell",
            "command": "make build-sample BUILDTYPE=Debug",
            "problemMatcher": [
                "$gcc"
            ],
            "group": {
                "kind": "build",
            }
        },
        {
            "label": "debug make build-sample-sanitizer",
            "type": "shell",
            "command": "make build-sample BUILDTYPE=Debug SANITIZER_TYPE=2",
>>>>>>> f68c0d84
            "problemMatcher": [
                "$gcc"
            ],
            "group": {
                "kind": "build",
            }
        },
        {
            "label": "make all and exec test",
            "type": "shell",
            "command": "bash make_linux.sh test",
            "problemMatcher": [
                "$gcc"
            ],
            "group": {
                "kind": "build",
            }
        },
        {
            "label": "full test with sanitizer",
            "type": "shell",
            "command": "bash make_linux_full_sanitizer.sh",
            "problemMatcher": [
                "$gcc"
            ]
        },
        {
            "label": "build with a sanitizer",
            "type": "shell",
            "command": "bash make_linux_sanitizer_build.sh 6",
            "problemMatcher": [
                "$gcc"
            ]
        },
        {
            "label": "test with a sanitizer",
            "type": "shell",
            "command": "bash make_linux_full_sanitizer.sh 6",
            "problemMatcher": [
                "$gcc"
            ]
        }
    ]
}<|MERGE_RESOLUTION|>--- conflicted
+++ resolved
@@ -38,11 +38,17 @@
             }
         },
         {
-<<<<<<< HEAD
             "label": "make build-test with -g",
             "type": "shell",
             "command": "make BUILDTYPE=Debug build-test",
-=======
+            "problemMatcher": [
+                "$gcc"
+            ],
+            "group": {
+                "kind": "build",
+            }
+        },
+        {
             "label": "debug make build-sample",
             "type": "shell",
             "command": "make build-sample BUILDTYPE=Debug",
@@ -57,7 +63,6 @@
             "label": "debug make build-sample-sanitizer",
             "type": "shell",
             "command": "make build-sample BUILDTYPE=Debug SANITIZER_TYPE=2",
->>>>>>> f68c0d84
             "problemMatcher": [
                 "$gcc"
             ],
