
# If you would like to build with target or environment specific configuration:
# 1. please prepare XXXX.cmake that includes build options
# 2. provide file information of XXXX.cmake like below to CMakeLists.txt
#    with -D option like below
#        $ cmake -D BUILD_TARGET=XXXX
#    or
#        $ make BUILDTARGET=XXXX
# 
#    common.cmake is default configurations
#    codecoverage.cmake is the configuration for code coverage of gcov
# 
BUILDTARGET?=common

# Debug or Release or ...
# BUILDTYPE=Debug
# BUILDTYPE=Release
# 
BUILDTYPE?=Release

# Select build library type
# ALCONCURRENT_BUILD_SHARED_LIBS=OFF -> static library
# ALCONCURRENT_BUILD_SHARED_LIBS=ON -> shared library
ALCONCURRENT_BUILD_SHARED_LIBS?=OFF

# Sanitizer test option:
# SANITIZER_TYPE= 1 ~ 20 or ""
#
# Please see common.cmake for detail
# 
SANITIZER_TYPE?=

##### internal variable
BUILDIMPLTARGET?=all
BUILD_DIR?=build
#MAKEFILE_DIR := $(dir $(lastword $(MAKEFILE_LIST)))	# 相対パス名を得るならこちら。
MAKEFILE_DIR := $(dir $(abspath $(lastword $(MAKEFILE_LIST))))	# 絶対パス名を得るならこちら。

CPUS=$(shell grep cpu.cores /proc/cpuinfo | sort -u | sed 's/[^0-9]//g')
JOBS=$(shell expr ${CPUS} + ${CPUS} / 2)

CMAKE_CONFIGURE_OPTS  = -DCMAKE_EXPORT_COMPILE_COMMANDS=ON  # for clang-tidy
CMAKE_CONFIGURE_OPTS += -DCMAKE_BUILD_TYPE=${BUILDTYPE}
CMAKE_CONFIGURE_OPTS += -DBUILD_TARGET=${BUILDTARGET}
CMAKE_CONFIGURE_OPTS += -DSANITIZER_TYPE=${SANITIZER_TYPE}
CMAKE_CONFIGURE_OPTS += -DALCONCURRENT_BUILD_SHARED_LIBS=${ALCONCURRENT_BUILD_SHARED_LIBS} 

all: configure-cmake
	set -e; \
	cd ${BUILD_DIR}; \
	cmake --build . -j ${JOBS} -v --target ${BUILDIMPLTARGET}

build:
	mkdir -p ${BUILD_DIR}

test: build-test
	set -e; \
	cd ${BUILD_DIR}; \
	ctest -j ${JOBS} -v

build-test:
	make BUILDIMPLTARGET=build-test all

<<<<<<< HEAD
configure-cmake:
	set -e; \
	mkdir -p ${BUILD_DIR}; \
	cd ${BUILD_DIR}; \
	cmake ${CMAKE_CONFIGURE_OPTS} -G "Unix Makefiles" ${MAKEFILE_DIR}
=======
sample: build-sample
	echo finish make sample
	build/sample/perf_stack/perf_stack
	# build/sample/perf_fifo/perf_fifo

build-sample:
	make BUILDIMPLTARGET=build-sample all
>>>>>>> f68c0d84

clean:
	-rm -fr ${BUILD_DIR} build.*

coverage: clean
	set -e; \
	make BUILDTARGET=codecoverage BUILDTYPE=Debug test;  \
	cd ${BUILD_DIR}; \
	find . -type f -name "*.gcda" | xargs -P${JOBS} -I@ gcov -l -b @; \
	lcov --rc lcov_branch_coverage=1 -c -d . -o tmp.info; \
	lcov --rc lcov_branch_coverage=1 -b -c -d . -r tmp.info  '/usr/include/*' -o tmp2.info; \
	lcov --rc lcov_branch_coverage=1 -b -c -d . -r tmp2.info  '*/test/*' -o output.info; \
	genhtml --branch-coverage -o OUTPUT -p . -f output.info

profile: clean
	set -e; \
	make BUILDTARGET=gprof BUILDTYPE=Release test;  \
	cd ${BUILD_DIR}; \
	find . -type f -executable -name "test_*" | xargs -P${JOBS} -I@ sh ../gprof_exec.sh @

SANITIZER_ALL_IDS=$(shell seq 1 21)

sanitizer:
	set -e; \
	for i in $(SANITIZER_ALL_IDS); do \
		make sanitizer.$$i.sanitizer; \
		echo $$i / 21 done; \
	done

sanitizer.%.sanitizer: clean
	make BUILDTARGET=common BUILDTYPE=Debug SANITIZER_TYPE=$* test

SANITIZER_P_ALL_TARGETS=$(addprefix sanitizer.p.,$(SANITIZER_ALL_IDS))

sanitizer.p:
	make -j${JOBS} sanitizer.p_internal

sanitizer.p_internal: $(SANITIZER_P_ALL_TARGETS)

define SANITIZER_P_TEMPLATE
sanitizer.p.configure-cmake.$(1):
	make BUILD_DIR=build.p/$(1) BUILDTARGET=common BUILDTYPE=Debug SANITIZER_TYPE=$(1) configure-cmake

sanitizer.p.$(1): sanitizer.p.configure-cmake.$(1)
	make BUILD_DIR=build.p/$(1) BUILDTARGET=common BUILDTYPE=Debug SANITIZER_TYPE=$(1) sanitizer.p.test

sanitizer.p.configure-cmake.$(shell expr $(1) + 1): sanitizer.p.configure-cmake.$(1)

endef

$(foreach pgm,$(SANITIZER_ALL_IDS),$(eval $(call SANITIZER_P_TEMPLATE,$(pgm))))

sanitizer.p.test:
	set -e; \
	cd ${BUILD_DIR}; \
	cmake --build . --target build-test; \
	ctest -j $(shell expr ${JOBS} / 2) -v

tidy-fix: configure-cmake
	find ./ -name '*.cpp'|grep -v googletest|grep -v ./build/|xargs -t -P${JOBS} -n1 clang-tidy -p=build --fix
	find ./ -name '*.cpp'|grep -v googletest|grep -v ./build/|xargs -t -P${JOBS} -n1 clang-format -i
	find ./ -name '*.hpp'|grep -v googletest|grep -v ./build/|xargs -t -P${JOBS} -n1 clang-format -i

tidy: configure-cmake
	find ./ -name '*.cpp'|grep -v googletest|grep -v ./build/|xargs -t -P${JOBS} -n1 clang-tidy -p=build

.PHONY: test sanitizer sanitizer.p configure-cmake<|MERGE_RESOLUTION|>--- conflicted
+++ resolved
@@ -61,13 +61,6 @@
 build-test:
 	make BUILDIMPLTARGET=build-test all
 
-<<<<<<< HEAD
-configure-cmake:
-	set -e; \
-	mkdir -p ${BUILD_DIR}; \
-	cd ${BUILD_DIR}; \
-	cmake ${CMAKE_CONFIGURE_OPTS} -G "Unix Makefiles" ${MAKEFILE_DIR}
-=======
 sample: build-sample
 	echo finish make sample
 	build/sample/perf_stack/perf_stack
@@ -75,7 +68,12 @@
 
 build-sample:
 	make BUILDIMPLTARGET=build-sample all
->>>>>>> f68c0d84
+
+configure-cmake:
+	set -e; \
+	mkdir -p ${BUILD_DIR}; \
+	cd ${BUILD_DIR}; \
+	cmake ${CMAKE_CONFIGURE_OPTS} -G "Unix Makefiles" ${MAKEFILE_DIR}
 
 clean:
 	-rm -fr ${BUILD_DIR} build.*
